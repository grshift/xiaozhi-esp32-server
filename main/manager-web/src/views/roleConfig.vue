<template>
  <div class="welcome">
    <HeaderBar />
    <el-main style="padding: 16px;display: flex;flex-direction: column;">
      <div style="border-radius: 16px;background: #fafcfe; border: 1px solid #e8f0ff;">
        <div
          style="padding: 15px 24px;font-weight: 700;font-size: 19px;text-align: left;color: #3d4566;display: flex;gap: 13px;align-items: center;">
          <div
            style="width: 37px;height: 37px;background: #5778ff;border-radius: 50%;display: flex;align-items: center;justify-content: center;">
            <img loading="lazy" src="@/assets/home/setting-user.png" alt="" style="width: 19px;height: 19px;" />
          </div>
          {{ form.agentName }}
        </div>
        <div style="height: 1px;background: #e8f0ff;" />
        <el-form ref="form" :model="form" label-width="72px">
          <div style="padding: 16px 24px;">
            <div style="display: grid; grid-template-columns: 1fr 1fr; gap: 24px;">
              <div>
                <el-form-item label="助手昵称：">
                  <div class="input-46" style="width: 100%;">
                    <el-input v-model="form.agentName" />
                  </div>
                </el-form-item>
                <el-form-item label="角色模版：">
                  <div style="display: flex;gap: 8px;flex-wrap: wrap;">
                    <div v-for="(template, index) in templates" :key="`template-${index}`" class="template-item"
                      :class="{ 'template-loading': loadingTemplate }" @click="selectTemplate(template)">
                      {{ template.agentName }}
                    </div>
                  </div>
                </el-form-item>
                <el-form-item label="角色介绍：">
                  <div class="textarea-box">
                    <el-input type="textarea" rows="5" resize="none" placeholder="请输入内容" v-model="form.systemPrompt"
                      maxlength="2000" show-word-limit />
                  </div>
                </el-form-item>
                <el-form-item label="语言编码：">
                  <div class="input-46" style="width: 100%;">
                    <el-input v-model="form.langCode" placeholder="请输入语言编码，如：zh_CN" maxlength="10" show-word-limit />
                  </div>
                </el-form-item>
                <el-form-item label="交互语种：">
                  <div class="input-46" style="width: 100%;">
                    <el-input v-model="form.language" placeholder="请输入交互语种，如：中文" maxlength="10" show-word-limit />
                  </div>
                </el-form-item>
              </div>
              <div>
                <el-form-item v-for="(model, index) in models" :key="`model-${index}`" :label="model.label"
                  class="model-item">
                  <el-select v-model="form.model[model.key]" filterable placeholder="请选择" class="select-field">
                    <el-option v-for="(item, optionIndex) in modelOptions[model.type]"
                      :key="`option-${index}-${optionIndex}`" :label="item.label" :value="item.value" />
                  </el-select>
                </el-form-item>
                <el-form-item label="角色音色：">
                  <div style="display: flex;gap: 8px;align-items: center;">
                    <div class="input-46" style="width: 100%;">
                      <el-select v-model="form.ttsVoiceId" placeholder="请选择" style="width: 100%;">
                        <el-option v-for="(item, index) in voiceOptions" :key="`voice-${index}`" :label="item.label"
                          :value="item.value" />
                      </el-select>
                    </div>
                  </div>
                </el-form-item>
              </div>
            </div>
          </div>
        </el-form>
        <div style="display: flex;padding: 16px;gap: 8px;align-items: center;">
          <div class="save-btn" @click="saveConfig">
            保存配置
          </div>
          <div class="reset-btn" @click="resetConfig">
            重制
          </div>
          <div class="clear-text">
            <img loading="lazy" src="@/assets/home/red-info.png" alt="" style="width: 19px;height: 19px;" />
            保存配置后，需要重启设备，新的配置才会生效。
          </div>
        </div>
      </div>
<<<<<<< HEAD
<!--      <div class="copyright">-->
<!--        ©2025 xiaozhi-esp32-server-->
<!--      </div>-->
=======
>>>>>>> eaaea2b2
    </el-main>
  </div>
</template>

<script>
import Api from '@/apis/api';
import HeaderBar from "@/components/HeaderBar.vue";


export default {
  name: 'RoleConfigPage',
  components: { HeaderBar },
  data() {
    return {
      form: {
        agentCode: "",
        agentName: "",
        ttsVoiceId: "",
        systemPrompt: "",
        langCode: "",
        language: "",
        sort: "",
        model: {
          ttsModelId: "",
          vadModelId: "",
          asrModelId: "",
          llmModelId: "",
          memModelId: "",
          intentModelId: "",
        }
      },
      models: [
        { label: '语音活动检测(VAD)', key: 'vadModelId', type: 'VAD' },
        { label: '语音识别(ASR)', key: 'asrModelId', type: 'ASR' },
        { label: '大语言模型(LLM)', key: 'llmModelId', type: 'LLM' },
        { label: '意图识别(Intent)', key: 'intentModelId', type: 'Intent' },
        { label: '记忆(Memory)', key: 'memModelId', type: 'Memory' },
        { label: '语音合成(TTS)', key: 'ttsModelId', type: 'TTS' },
      ],
      modelOptions: {},
      templates: [],
      loadingTemplate: false,
      voiceOptions: [],
    }
  },
  methods: {
    saveConfig() {
      const configData = {
        agentCode: this.form.agentCode,
        agentName: this.form.agentName,
        asrModelId: this.form.model.asrModelId,
        vadModelId: this.form.model.vadModelId,
        llmModelId: this.form.model.llmModelId,
        ttsModelId: this.form.model.ttsModelId,
        ttsVoiceId: this.form.ttsVoiceId,
        memModelId: this.form.model.memModelId,
        intentModelId: this.form.model.intentModelId,
        systemPrompt: this.form.systemPrompt,
        langCode: this.form.langCode,
        language: this.form.language,
        sort: this.form.sort
      };
      Api.agent.updateAgentConfig(this.$route.query.agentId, configData, ({ data }) => {
        if (data.code === 0) {
          this.$message.success({
            message: '配置保存成功',
            showClose: true
          });
        } else {
          this.$message.error({
            message: data.msg || '配置保存失败',
            showClose: true
          });
        }
      });
    },
    resetConfig() {
      this.$confirm('确定要重置配置吗？', '提示', {
        confirmButtonText: '确定',
        cancelButtonText: '取消',
        type: 'warning'
      }).then(() => {
        // 重置表单
        this.form = {
          agentCode: "",
          agentName: "",
          ttsVoiceId: "",
          systemPrompt: "",
          langCode: "",
          language: "",
          sort: "",
          model: {
            ttsModelId: "",
            vadModelId: "",
            asrModelId: "",
            llmModelId: "",
            memModelId: "",
            intentModelId: "",
          }
        }
        this.$message.success({
          message: '配置已重置',
          showClose: true
        })
      }).catch(() => {
      })
    },
    fetchTemplates() {
      Api.agent.getAgentTemplate(({ data }) => {
        if (data.code === 0) {
          this.templates = data.data;
        } else {
          this.$message.error(data.msg || '获取模板列表失败');
        }
      });
    },
    selectTemplate(template) {
      if (this.loadingTemplate) return;
      this.loadingTemplate = true;
      try {
        this.applyTemplateData(template);
        this.$message.success({
          message: `「${template.agentName}」模板已应用`,
          showClose: true
        });
      } catch (error) {
        this.$message.error({
          message: '应用模板失败',
          showClose: true
        });
        console.error('应用模板失败:', error);
      } finally {
        this.loadingTemplate = false;
      }
    },
    applyTemplateData(templateData) {
      this.form = {
        ...this.form,
        agentName: templateData.agentName || this.form.agentName,
        ttsVoiceId: templateData.ttsVoiceId || this.form.ttsVoiceId,
        systemPrompt: templateData.systemPrompt || this.form.systemPrompt,
        langCode: templateData.langCode || this.form.langCode,
        model: {
          ttsModelId: templateData.ttsModelId || this.form.model.ttsModelId,
          vadModelId: templateData.vadModelId || this.form.model.vadModelId,
          asrModelId: templateData.asrModelId || this.form.model.asrModelId,
          llmModelId: templateData.llmModelId || this.form.model.llmModelId,
          memModelId: templateData.memModelId || this.form.model.memModelId,
          intentModelId: templateData.intentModelId || this.form.model.intentModelId
        }
      };
    },
    fetchAgentConfig(agentId) {
      Api.agent.getDeviceConfig(agentId, ({ data }) => {
        if (data.code === 0) {
          this.form = {
            ...this.form,
            ...data.data,
            model: {
              ttsModelId: data.data.ttsModelId,
              vadModelId: data.data.vadModelId,
              asrModelId: data.data.asrModelId,
              llmModelId: data.data.llmModelId,
              memModelId: data.data.memModelId,
              intentModelId: data.data.intentModelId
            }
          };
        } else {
          this.$message.error(data.msg || '获取配置失败');
        }
      });
    },
    fetchModelOptions() {
      // 为每个模型类型获取选项
      this.models.forEach(model => {
        Api.model.getModelNames(model.type, '', ({ data }) => {
          if (data.code === 0) {
            this.$set(this.modelOptions, model.type, data.data.map(item => ({
              value: item.id,
              label: item.modelName
            })));
          } else {
            this.$message.error(data.msg || '获取模型列表失败');
          }
        });
      });
    },
    fetchVoiceOptions(modelId) {
      if (!modelId) {
        this.voiceOptions = [];
        return;
      }
      Api.model.getModelVoices(modelId, '', ({ data }) => {
        if (data.code === 0 && data.data) {
          this.voiceOptions = data.data.map(voice => ({
            value: voice.id,
            label: voice.name
          }));
        } else {
          this.voiceOptions = [];
        }
      });
    }
  },
  watch: {
    'form.model.ttsModelId': {
      handler(newVal, oldVal) {
        console.log('TTS模型变化:', newVal);
        if (oldVal && newVal !== oldVal) {
          this.form.ttsVoiceId = '';
          this.fetchVoiceOptions(newVal);
        } else {
          this.fetchVoiceOptions(newVal);
        }
      },
      immediate: true
    },
    voiceOptions: {
      handler(newVal) {
        if (newVal && newVal.length > 0 && !this.form.ttsVoiceId) {
          this.form.ttsVoiceId = newVal[0].value;
        }
      },
      immediate: true
    }
  },
  mounted() {
    const agentId = this.$route.query.agentId;
    if (agentId) {
      this.fetchAgentConfig(agentId);
    }
    this.fetchModelOptions();
    this.fetchTemplates();
  }
}
</script>

<style scoped>
.welcome {
  min-width: 900px;
  min-height: 506px;
  height: 100vh;
  display: flex;
  flex-direction: column;
  background: linear-gradient(145deg, #e6eeff, #eff0ff);
  background-size: cover;
  /* 确保背景图像覆盖整个元素 */
  background-position: center;
  /* 从顶部中心对齐 */
  -webkit-background-size: cover;
  /* 兼容老版本WebKit浏览器 */
  -o-background-size: cover;
  /* 兼容老版本Opera浏览器 */
}

.el-form-item ::v-deep .el-form-item__label {
  font-size: 10px !important;
  color: #3d4566 !important;
  font-weight: 400;
  line-height: 22px;
  padding-bottom: 2px;
}

.select-field {
  width: 100%;
  max-width: 720px;
  border: 1px solid #e4e6ef;
  background: #f6f8fb;
  border-radius: 8px;
  height: 36px !important;
}

.audio-box {
  flex: 1;
  height: 37px;
  border-radius: 20px;
  border: 1px solid #e4e6ef;
}

.clear-btn {
  width: 48px;
  height: 19px;
  background: #fd8383;
  border-radius: 10px;
  line-height: 19px;
  font-size: 11px;
  color: #fff;
  cursor: pointer;
}

.clear-text {
  color: #979db1;
  font-size: 11px;
  display: flex;
  align-items: center;
  gap: 8px;
  margin-left: 16px;
}

.template-item {
  height: 37px;
  width: 76px;
  border-radius: 8px;
  background: #e6ebff;
  line-height: 37px;
  font-weight: 400;
  font-size: 11px;
  text-align: center;
  color: #5778ff;
  cursor: pointer;
  transition: background-color 0.3s ease;
}

.template-item:hover {
  background-color: #d0d8ff;
}

.prompt-bottom {
  margin-bottom: 4px;
  display: flex;
  justify-content: space-between;
  padding: 0 16px;
  align-items: center;
}

.input-46 {
  border: 1px solid #e4e6ef;
  background: #f6f8fb;
  border-radius: 8px;
  height: 36px !important;
}

.save-btn,
.reset-btn {
  width: 112px;
  height: 37px;
  border-radius: 18px;
  line-height: 37px;
  box-sizing: border-box;
  cursor: pointer;
  font-size: 11px
}

.save-btn {
  border-radius: 18px;
  background: #5778ff;
  color: #fff;
}

.reset-btn {
  border: 1px solid #adbdff;
  background: #e6ebff;
  color: #5778ff;
}

.textarea-box {
  border: 1px solid #e4e6ef;
  border-radius: 8px;
  background: #f6f8fb;
}
</style><|MERGE_RESOLUTION|>--- conflicted
+++ resolved
@@ -81,12 +81,7 @@
           </div>
         </div>
       </div>
-<<<<<<< HEAD
-<!--      <div class="copyright">-->
-<!--        ©2025 xiaozhi-esp32-server-->
-<!--      </div>-->
-=======
->>>>>>> eaaea2b2
+
     </el-main>
   </div>
 </template>
