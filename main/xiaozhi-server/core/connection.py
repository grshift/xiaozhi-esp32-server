--- conflicted
+++ resolved
@@ -10,16 +10,6 @@
 import traceback
 import subprocess
 import websockets
-<<<<<<< HEAD
-from typing import Dict, Any
-from plugins_func.loadplugins import auto_import_modules
-from config.logger import setup_logging, build_module_string, update_module_string
-from config.config_loader import get_project_dir
-from core.utils import p3
-from core.utils.dialogue import Message, Dialogue
-from core.handle.textHandle import handleTextMessage
-=======
->>>>>>> fc236b1d
 from core.utils.util import (
     extract_json_from_string,
     initialize_modules,
@@ -29,7 +19,6 @@
     initialize_tts,
 )
 from typing import Dict, Any
-from config.logger import setup_logging
 from core.mcp.manager import MCPManager
 from core.handle.reportHandle import report
 from core.providers.tts.default import DefaultTTS
@@ -43,6 +32,7 @@
 from config.config_loader import get_private_config_from_api
 from core.handle.receiveAudioHandle import handleAudioMessage
 from core.providers.tts.dto.dto import ContentType, TTSMessageDTO, SentenceType
+from config.logger import setup_logging, build_module_string, update_module_string
 from config.manage_api_client import DeviceNotFoundException, DeviceBindException
 
 
@@ -308,20 +298,11 @@
             )
 
     def _initialize_components(self):
-<<<<<<< HEAD
-        self.selected_module_str = build_module_string(
-            self.config.get("selected_module", {})
-        )
-        update_module_string(self.selected_module_str)
-        """初始化组件"""
-        if self.config.get("prompt") is not None:
-            self.prompt = self.config["prompt"]
-            self.change_system_prompt(self.prompt)
-            self.logger.bind(tag=TAG).info(
-                f"初始化组件: prompt成功 {self.prompt[:50]}..."
-=======
-        try:
-
+        try:
+            self.selected_module_str = build_module_string(
+                self.config.get("selected_module", {})
+            )
+            update_module_string(self.selected_module_str)
             """初始化组件"""
             if self.config.get("prompt") is not None:
                 self.prompt = self.config["prompt"]
@@ -340,7 +321,6 @@
             # 使用事件循环运行异步方法
             asyncio.run_coroutine_threadsafe(
                 self.tts.open_audio_channels(self), self.loop
->>>>>>> fc236b1d
             )
 
             """加载记忆"""
