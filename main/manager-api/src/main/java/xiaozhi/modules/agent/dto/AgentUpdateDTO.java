package xiaozhi.modules.agent.dto;

import java.io.Serializable;

import io.swagger.v3.oas.annotations.media.Schema;
import lombok.Data;

/**
 * 智能体更新DTO
 * 专用于更新智能体，id字段是必需的，用于标识要更新的智能体
 * 其他字段均为非必填，只更新提供的字段
 */
@Data
@Schema(description = "智能体更新对象")
public class AgentUpdateDTO implements Serializable {
    private static final long serialVersionUID = 1L;

    @Schema(description = "智能体编码", example = "AGT_1234567890", required = false)
    private String agentCode;

    @Schema(description = "智能体名称", example = "客服助手", required = false)
    private String agentName;

    @Schema(description = "语音识别模型标识", example = "asr_model_02", required = false)
    private String asrModelId;

    @Schema(description = "语音活动检测标识", example = "vad_model_02", required = false)
    private String vadModelId;

    @Schema(description = "大语言模型标识", example = "llm_model_02", required = false)
    private String llmModelId;

<<<<<<< HEAD
    @Schema(description = "VLLM模型标识", example = "vllm_model_01", required = false)
=======
    @Schema(description = "VLLM模型标识", example = "vllm_model_02", required = false)
>>>>>>> 4b99ca5c
    private String vllmModelId;

    @Schema(description = "语音合成模型标识", example = "tts_model_02", required = false)
    private String ttsModelId;

    @Schema(description = "音色标识", example = "voice_02", required = false)
    private String ttsVoiceId;

    @Schema(description = "记忆模型标识", example = "mem_model_02", required = false)
    private String memModelId;

    @Schema(description = "意图模型标识", example = "intent_model_02", required = false)
    private String intentModelId;

    @Schema(description = "角色设定参数", example = "你是一个专业的客服助手，负责回答用户问题并提供帮助", required = false)
    private String systemPrompt;

    @Schema(description = "总结记忆", example = "构建可生长的动态记忆网络，在有限空间内保留关键信息的同时，智能维护信息演变轨迹\n" +
            "根据对话记录，总结user的重要信息，以便在未来的对话中提供更个性化的服务", required = false)
    private String summaryMemory;

    @Schema(description = "聊天记录配置（0不记录 1仅记录文本 2记录文本和语音）", example = "3", required = false)
    private Integer chatHistoryConf;

    @Schema(description = "语言编码", example = "zh_CN", required = false)
    private String langCode;

    @Schema(description = "交互语种", example = "中文", required = false)
    private String language;

    @Schema(description = "排序", example = "1", required = false)
    private Integer sort;
}<|MERGE_RESOLUTION|>--- conflicted
+++ resolved
@@ -30,11 +30,7 @@
     @Schema(description = "大语言模型标识", example = "llm_model_02", required = false)
     private String llmModelId;
 
-<<<<<<< HEAD
-    @Schema(description = "VLLM模型标识", example = "vllm_model_01", required = false)
-=======
     @Schema(description = "VLLM模型标识", example = "vllm_model_02", required = false)
->>>>>>> 4b99ca5c
     private String vllmModelId;
 
     @Schema(description = "语音合成模型标识", example = "tts_model_02", required = false)
